package config

import (
	"bytes"
	"fmt"
	"io/ioutil"
	"os"
	"path/filepath"
	"regexp"
	"strconv"
	"strings"

<<<<<<< HEAD
	"github.com/gwaylib/errors"
	log "github.com/sirupsen/logrus"
	"gopkg.in/go-ini/ini.v1"
=======
	ini "github.com/ochinchina/go-ini"
	log "github.com/sirupsen/logrus"
>>>>>>> baa7e421
)

type ConfigEntry struct {
	ConfigDir string
	Group     string
	Name      string
	keyValues map[string]string
}

func (c *ConfigEntry) IsProgram() bool {
	return strings.HasPrefix(c.Name, "program:")
}

func (c *ConfigEntry) GetProgramName() string {
	if strings.HasPrefix(c.Name, "program:") {
		return c.Name[len("program:"):]
	}
	return ""
}

func (c *ConfigEntry) IsEventListener() bool {
	return strings.HasPrefix(c.Name, "eventlistener:")
}

func (c *ConfigEntry) GetEventListenerName() string {
	if strings.HasPrefix(c.Name, "eventlistener:") {
		return c.Name[len("eventlistener:"):]
	}
	return ""
}

func (c *ConfigEntry) IsGroup() bool {
	return strings.HasPrefix(c.Name, "group:")
}

// get the group name if this entry is group
func (c *ConfigEntry) GetGroupName() string {
	if strings.HasPrefix(c.Name, "group:") {
		return c.Name[len("group:"):]
	}
	return ""
}

// get the programs from the group
func (c *ConfigEntry) GetPrograms() []string {
	if c.IsGroup() {
		r := c.GetStringArray("programs", ",")
		for i, p := range r {
			r[i] = strings.TrimSpace(p)
		}
		return r
	}
	return make([]string, 0)
}

func (c *ConfigEntry) setGroup(group string) {
	c.Group = group
}

// dump the configuration as string
func (c *ConfigEntry) String() string {
	buf := bytes.NewBuffer(make([]byte, 0))
	fmt.Fprintf(buf, "configDir=%s\n", c.ConfigDir)
	fmt.Fprintf(buf, "group=%s\n", c.Group)
	for k, v := range c.keyValues {
		fmt.Fprintf(buf, "%s=%s\n", k, v)
	}
	return buf.String()

}

type Config struct {
	configFile string
	//mapping between the section name and the configure
	entries map[string]*ConfigEntry

	ProgramGroup *ProcessGroup
}

func NewConfigEntry(configDir string) *ConfigEntry {
	return &ConfigEntry{configDir, "", "", make(map[string]string)}
}

func NewConfig(configFile string) *Config {
	return &Config{configFile, make(map[string]*ConfigEntry), NewProcessGroup()}
}

//create a new entry or return the already-exist entry
func (c *Config) createEntry(name string, configDir string) *ConfigEntry {
	entry, ok := c.entries[name]

	if !ok {
		entry = NewConfigEntry(configDir)
		c.entries[name] = entry
	}
	return entry
}

//
// return the loaded programs
func (c *Config) Load() ([]string, error) {
	c.ProgramGroup = NewProcessGroup()
	cfg, err := ini.InsensitiveLoad(c.configFile)
	if err != nil {
		return nil, errors.As(err)
	}

	includeFiles := c.getIncludeFiles(cfg)
	for _, f := range includeFiles {
		cfg.Append(f)
	}
	return c.parse(cfg), nil
}

func (c *Config) getIncludeFiles(cfg *ini.File) []string {
	result := make([]string, 0)
	if includeSection, err := cfg.GetSection("include"); err == nil {
		key, err := includeSection.GetKey("files")
		if err == nil {
			env := NewStringExpression("here", c.GetConfigFileDir())
			files := strings.Fields(key.Value())
			for _, f_raw := range files {
				dir := c.GetConfigFileDir()
				f, err := env.Eval(f_raw)
				if err != nil {
					continue
				}
				if filepath.IsAbs(f) {
					dir = filepath.Dir(f)
				}
				fileInfos, err := ioutil.ReadDir(dir)
				if err == nil {
					goPattern := toRegexp(filepath.Base(f))
					for _, fileInfo := range fileInfos {
						if matched, err := regexp.MatchString(goPattern, fileInfo.Name()); matched && err == nil {
							result = append(result, filepath.Join(dir, fileInfo.Name()))
						}
					}
				}

			}
		}
	}
	return result

}

func (c *Config) parse(cfg *ini.File) []string {
	c.parseGroup(cfg)
	loaded_programs := c.parseProgram(cfg)

	//parse non-group,non-program and non-eventlistener sections
	for _, section := range cfg.Sections() {
		if !strings.HasPrefix(section.Name(), "group:") && !strings.HasPrefix(section.Name(), "program:") && !strings.HasPrefix(section.Name(), "eventlistener:") {
			entry := c.createEntry(section.Name(), c.GetConfigFileDir())
			c.entries[section.Name()] = entry
			entry.parse(section)
		}
	}
	return loaded_programs
}

func (c *Config) GetConfigFileDir() string {
	return filepath.Dir(c.configFile)
}

//convert supervisor file pattern to the go regrexp
func toRegexp(pattern string) string {
	tmp := strings.Split(pattern, ".")
	for i, t := range tmp {
		s := strings.Replace(t, "*", ".*", -1)
		tmp[i] = strings.Replace(s, "?", ".", -1)
	}
	return strings.Join(tmp, "\\.")
}

//get the unix_http_server section
func (c *Config) GetUnixHttpServer() (*ConfigEntry, bool) {
	entry, ok := c.entries["unix_http_server"]

	return entry, ok
}

//get the supervisord section
func (c *Config) GetSupervisord() (*ConfigEntry, bool) {
	entry, ok := c.entries["supervisord"]
	return entry, ok
}

// Get the inet_http_server configuration section
func (c *Config) GetInetHttpServer() (*ConfigEntry, bool) {
	entry, ok := c.entries["inet_http_server"]
	return entry, ok
}

func (c *Config) GetSupervisorctl() (*ConfigEntry, bool) {
	entry, ok := c.entries["supervisorctl"]
	return entry, ok
}
func (c *Config) GetEntries(filterFunc func(entry *ConfigEntry) bool) []*ConfigEntry {
	result := make([]*ConfigEntry, 0)
	for _, entry := range c.entries {
		if filterFunc(entry) {
			result = append(result, entry)
		}
	}
	return result
}
func (c *Config) GetGroups() []*ConfigEntry {
	return c.GetEntries(func(entry *ConfigEntry) bool {
		return entry.IsGroup()
	})
}

func (c *Config) GetPrograms() []*ConfigEntry {
	programs := c.GetEntries(func(entry *ConfigEntry) bool {
		return entry.IsProgram()
	})

	return sortProgram(programs)
}

func (c *Config) GetEventListeners() []*ConfigEntry {
	eventListeners := c.GetEntries(func(entry *ConfigEntry) bool {
		return entry.IsEventListener()
	})

	return eventListeners
}

func (c *Config) GetProgramNames() []string {
	result := make([]string, 0)
	programs := c.GetPrograms()

	programs = sortProgram(programs)
	for _, entry := range programs {
		result = append(result, entry.GetProgramName())
	}
	return result
}

//return the proram configure entry or nil
func (c *Config) GetProgram(name string) *ConfigEntry {
	for _, entry := range c.entries {
		if entry.IsProgram() && entry.GetProgramName() == name {
			return entry
		}
	}
	return nil
}

// get value of key as bool
func (c *ConfigEntry) GetBool(key string, defValue bool) bool {
	value, ok := c.keyValues[key]

	if ok {
		b, err := strconv.ParseBool(value)
		if err == nil {
			return b
		}
	}
	return defValue
}

// check if has parameter
func (c *ConfigEntry) HasParameter(key string) bool {
	_, ok := c.keyValues[key]
	return ok
}

func toInt(s string, factor int, defValue int) int {
	i, err := strconv.Atoi(s)
	if err == nil {
		return i * factor
	}
	return defValue
}

// get the value of the key as int
func (c *ConfigEntry) GetInt(key string, defValue int) int {
	value, ok := c.keyValues[key]

	if ok {
		return toInt(value, 1, defValue)
	}
	return defValue
}

// GetEnv get the value of key as environment setting. An environment string example:
//  environment = A="env 1",B="this is a test"
func (c *ConfigEntry) GetEnv(key string) []string {
	value, ok := c.keyValues[key]
	env := make([]string, 0)

	if ok {
		start := 0
		n := len(value)
		var i int
		for {
			for i = start; i < n && value[i] != '='; {
				i++
			}
			key := value[start:i]
			start = i + 1
			if value[start] == '"' {
				for i = start + 1; i < n && value[i] != '"'; {
					i++
				}
				if i < n {
					env = append(env, fmt.Sprintf("%s=%s", strings.TrimSpace(key), strings.TrimSpace(value[start+1:i])))
				}
				if i+1 < n && value[i+1] == ',' {
					start = i + 2
				} else {
					break
				}
			} else {
				for i = start; i < n && value[i] != ','; {
					i++
				}
				if i < n {
					env = append(env, fmt.Sprintf("%s=%s", strings.TrimSpace(key), strings.TrimSpace(value[start:i])))
					start = i + 1
				} else {
					env = append(env, fmt.Sprintf("%s=%s", strings.TrimSpace(key), strings.TrimSpace(value[start:])))
					break
				}
			}
		}
	}

	result := make([]string, 0)
	for i := 0; i < len(env); i++ {
		tmp, err := NewStringExpression("program_name", c.GetProgramName(),
			"process_num", c.GetString("process_num", "0"),
			"group_name", c.GetGroupName(),
			"here", c.ConfigDir).Eval(env[i])
		if err == nil {
			result = append(result, tmp)
		}
	}
	return result
}

//get the value of key as string
func (c *ConfigEntry) GetString(key string, defValue string) string {
	s, ok := c.keyValues[key]

	if ok {
		env := NewStringExpression("here", c.ConfigDir)
		rep_s, err := env.Eval(s)
		if err == nil {
			return rep_s
		}
		log.WithFields(log.Fields{
			log.ErrorKey: err,
			"program":    c.GetProgramName(),
			"key":        key,
		}).Warn("Unable to parse expression")
	}
	return defValue
}

//get the value of key as string and attempt to parse it with StringExpression
func (c *ConfigEntry) GetStringExpression(key string, defValue string) string {
	s, ok := c.keyValues[key]
	if !ok || s == "" {
		return ""
	}

	host_name, err := os.Hostname()
	if err != nil {
		host_name = "Unknown"
	}
	result, err := NewStringExpression("program_name", c.GetProgramName(),
		"process_num", c.GetString("process_num", "0"),
		"group_name", c.GetGroupName(),
		"here", c.ConfigDir,
		"host_node_name", host_name).Eval(s)

	if err != nil {
		log.WithFields(log.Fields{
			log.ErrorKey: err,
			"program":    c.GetProgramName(),
			"key":        key,
		}).Warn("unable to parse expression")
		return s
	}

	return result
}

func (c *ConfigEntry) GetStringArray(key string, sep string) []string {
	s, ok := c.keyValues[key]

	if ok {
		return strings.Split(s, sep)
	}
	return make([]string, 0)
}

// get the value of key as the bytes setting.
//
//	logSize=1MB
//	logSize=1GB
//	logSize=1KB
//	logSize=1024
//
func (c *ConfigEntry) GetBytes(key string, defValue int) int {
	v, ok := c.keyValues[key]

	if ok {
		if len(v) > 2 {
			lastTwoBytes := v[len(v)-2:]
			if lastTwoBytes == "MB" {
				return toInt(v[:len(v)-2], 1024*1024, defValue)
			} else if lastTwoBytes == "GB" {
				return toInt(v[:len(v)-2], 1024*1024*1024, defValue)
			} else if lastTwoBytes == "KB" {
				return toInt(v[:len(v)-2], 1024, defValue)
			}
		}
		return toInt(v, 1, defValue)
	}
	return defValue
}

func (c *ConfigEntry) parse(section *ini.Section) {
	c.Name = section.Name()
	for _, key := range section.Keys() {
		c.keyValues[key.Name()] = key.Value()
	}
}

func (c *Config) parseGroup(cfg *ini.File) {

	//parse the group at first
	for _, section := range cfg.Sections() {
		if strings.HasPrefix(section.Name(), "group:") {
			entry := c.createEntry(section.Name(), c.GetConfigFileDir())
			entry.parse(section)
			groupName := entry.GetGroupName()
			programs := entry.GetPrograms()
			for _, program := range programs {
				c.ProgramGroup.Add(groupName, program)
			}
		}
	}
}

func (c *Config) isProgramOrEventListener(section *ini.Section) (bool, string) {
	//check if it is a program or event listener section
	is_program := strings.HasPrefix(section.Name(), "program:")
	is_event_listener := strings.HasPrefix(section.Name(), "eventlistener:")
	prefix := ""
	if is_program {
		prefix = "program:"
	} else if is_event_listener {
		prefix = "eventlistener:"
	}
	return is_program || is_event_listener, prefix
}

// parse the sections starts with "program:" prefix.
//
// Return all the parsed program names in the ini
func (c *Config) parseProgram(cfg *ini.File) []string {
	loaded_programs := make([]string, 0)
	for _, section := range cfg.Sections() {

		program_or_event_listener, prefix := c.isProgramOrEventListener(section)

		//if it is program or event listener
		if program_or_event_listener {
			//get the number of processes
			numProcs, err := section.Key("numprocs").Int()
			programName := section.Name()[len(prefix):]
			if err != nil {
				numProcs = 1
			}
			procName, err := section.GetKey("process_name")
			if numProcs > 1 {
				if err != nil || strings.Index(procName.String(), "%(process_num)") == -1 {
					log.WithFields(log.Fields{
						"numprocs":     numProcs,
						"process_name": procName,
					}).Error("no process_num in process name")
				}
			}
			originalProcName := programName
			if err == nil {
				originalProcName = procName.String()
			}

			for i := 1; i <= numProcs; i++ {
				envs := NewStringExpression("program_name", programName,
					"process_num", fmt.Sprintf("%d", i),
					"group_name", c.ProgramGroup.GetGroup(programName, programName),
					"here", c.GetConfigFileDir())
				cmd, err := envs.Eval(section.Key("command").String())
				if err != nil {
					continue
				}
				section.NewKey("command", cmd)

				procName, err := envs.Eval(originalProcName)
				if err != nil {
					continue
				}

				section.NewKey("process_name", procName)
				section.NewKey("numprocs_start", fmt.Sprintf("%d", (i-1)))
				section.NewKey("process_num", fmt.Sprintf("%d", i))
				entry := c.createEntry(procName, c.GetConfigFileDir())
				entry.parse(section)
				entry.Name = prefix + procName
				group := c.ProgramGroup.GetGroup(programName, programName)
				entry.Group = group
				loaded_programs = append(loaded_programs, procName)
			}
		}
	}
	return loaded_programs

}

func (c *Config) String() string {
	buf := bytes.NewBuffer(make([]byte, 0))
	fmt.Fprintf(buf, "configFile:%s\n", c.configFile)
	for k, v := range c.entries {
		fmt.Fprintf(buf, "[program:%s]\n", k)
		fmt.Fprintf(buf, "%s\n", v.String())
	}
	return buf.String()
}

func (c *Config) RemoveProgram(programName string) {
	delete(c.entries, programName)
	c.ProgramGroup.Remove(programName)
}<|MERGE_RESOLUTION|>--- conflicted
+++ resolved
@@ -10,14 +10,9 @@
 	"strconv"
 	"strings"
 
-<<<<<<< HEAD
 	"github.com/gwaylib/errors"
 	log "github.com/sirupsen/logrus"
 	"gopkg.in/go-ini/ini.v1"
-=======
-	ini "github.com/ochinchina/go-ini"
-	log "github.com/sirupsen/logrus"
->>>>>>> baa7e421
 )
 
 type ConfigEntry struct {
